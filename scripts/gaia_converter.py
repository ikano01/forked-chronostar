--- conflicted
+++ resolved
@@ -127,9 +127,14 @@
 
     return means, covs
 
-def convertGaiaToXYZUVWDict():
+def convertGaiaToXYZUVWDict(server=False):
     """Doesn't work... too much memory I think"""
-    gaia_astr_file = '../data/all_rvs_w_ok_plx.fits'
+    if server:
+        rdir = '/data/mash/tcrun/'
+    else:
+        rdir = '../data/'
+
+    gaia_astr_file = rdir+'all_rvs_w_ok_plx.fits'
     logging.info("Converting: {}".format(gaia_astr_file))
     hdul = fits.open(gaia_astr_file)#, memmap=True)
     logging.info("Loaded hdul")
@@ -137,21 +142,10 @@
     logging.info("Converted many recs")
     astr_dict = {'astr_mns': means, 'astr_covs': covs}
     cv.convertMeasurementsToCartesian(
-        astr_dict=astr_dict, savefile='../data/gaia_dr2_ok_plx_xyzuvw.fits.gz')
+        astr_dict=astr_dict, savefile=rdir+'gaia_dr2_ok_plx_xyzuvw.fits.gz')
     logging.info("Converted and saved dictionary")
 
 if __name__ == '__main__':
-<<<<<<< HEAD
-    rdir = '/data/mash/tcrun/'
-    gaia_astr_file = rdir + 'all_rvs_w_ok_plx.fits'
-
-    hdul = fits.open(gaia_astr_file, memmap=True)
-    means, covs = convertManyRecToArray(hdul[1].data)
-    astr_dict = {'astr_mns': means, 'astr_covs':covs}
-    xyzuvw_dict = cv.convertMeasurementsToCartesian(
-        astr_dict=astr_dict,
-        savefile=rdir+'gaia_dr2_ok_plx_xyzuvw.fits')
-=======
     """Convert astrometry to XYZUVW"""
     logging.basicConfig(level=logging.INFO, filename='log_gaia_converter.log')
     gaia_astr_file = '../data/all_rvs_w_ok_plx.fits'
@@ -161,5 +155,4 @@
 #    means, covs = convertManyRecToArray(hdul[1].data)
 #    astr_dict = {'astr_mns': means, 'astr_covs':covs}
 #    xyzuvw_dict = cv.convertMeasurementsToCartesian(
-        #astr_dict=astr_dict, savefile='../data/1526-xyzuvw.fits.gz')
->>>>>>> 8abc6bbe
+        #astr_dict=astr_dict, savefile='../data/1526-xyzuvw.fits.gz')