--- conflicted
+++ resolved
@@ -34,11 +34,6 @@
     NGROUPS = int(sys.argv[2])
 except (IndexError, ValueError):
     NGROUPS = 1
-<<<<<<< HEAD
-#CORRECTION_FACTOR = None
-
-=======
->>>>>>> ed0edfb9
 
 try:
     rdir = "/data/mash/tcrun/em_fit/{}_{}/".format(ass_name.strip('/'),
@@ -161,10 +156,6 @@
 em.fitManyGroups(star_pars, NGROUPS,
                  rdir=rdir, pool=pool, offset=True, bg_hist_file=bg_hist_file,
                  origins=origins, init_with_origin=init_origin,
-<<<<<<< HEAD
-                 #correction_factor=CORRECTION_FACTOR,
-=======
->>>>>>> ed0edfb9
                  )
 if using_mpi:
     pool.close()